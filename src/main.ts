--- conflicted
+++ resolved
@@ -1,10 +1,6 @@
-<<<<<<< HEAD
 import { Plugin, Notice, TFile, TFolder, debounce } from "obsidian";
 import { LatexSuiteSettings, LatexSuiteSettingTab, DEFAULT_SETTINGS } from "./settings";
 
-=======
-import { Plugin, Notice, TFile, TFolder } from "obsidian";
->>>>>>> cf9143ff
 import { EditorView, keymap, ViewUpdate, tooltips } from "@codemirror/view";
 import { SelectionRange, Prec, Extension } from "@codemirror/state";
 import { undo, redo } from "@codemirror/commands";
@@ -139,19 +135,9 @@
 			return;
 		}
 
-<<<<<<< HEAD
 		if (file.path === this.settings.snippetsFileLocation || this.fileIsInSnippetsFolder(file)) {
 			try {
 				await debouncedSetSnippetsFromFileOrFolder(this);
-=======
-		const snippetDir = this.app.vault.getAbstractFileByPath(this.settings.snippetsFileLocation);
-		const isFolder = snippetDir instanceof TFolder;
-
-		if (file.path === this.settings.snippetsFileLocation || (isFolder && this.isInFolder(file, snippetDir))  ) {
-			try {
-				await this.setSnippetsFromFileOrFolder(file.path);
-				new Notice("Successfully reloaded snippets.", 5000);
->>>>>>> cf9143ff
 			}
 			catch {
 				new Notice("Failed to load snippets.", 5000);
@@ -159,27 +145,12 @@
 		}
 	}
 
-<<<<<<< HEAD
 
 	private readonly fileIsInSnippetsFolder = (file: TFile) => {
 		const snippetDir = this.app.vault.getAbstractFileByPath(this.settings.snippetsFileLocation);
 		const isFolder = snippetDir instanceof TFolder;
 
 		return (isFolder && isInFolder(file, snippetDir));
-=======
-	private readonly isInFolder = (file: TFile, dir: TFolder) => {
-		for(const c of dir.children) {
-			if (c instanceof TFile && c.path === file.path) {
-				return true;
-			} else if (c instanceof TFolder) {
-				if(this.isInFolder(file, c)) {
-					return true;
-				}
-			}
-		}
-
-		return false;
->>>>>>> cf9143ff
 	}
 
 
@@ -253,11 +224,7 @@
 		if (this.settings.loadSnippetsFromFile) {
 			// Use onLayoutReady so that we don't try to read the snippets file too early
 			this.app.workspace.onLayoutReady(() => {
-<<<<<<< HEAD
 				debouncedSetSnippetsFromFileOrFolder(this);
-=======
-				this.setSnippetsFromFileOrFolder(this.settings.snippetsFileLocation);
->>>>>>> cf9143ff
 			});
 		}
 		else {
@@ -282,69 +249,10 @@
 		await this.saveData(this.settings);
 	}
 
-<<<<<<< HEAD
 	setSnippets(snippetsStr: string) {
 		const snippets = getSnippetsFromString(snippetsStr);
 		
 		sortSnippets(snippets);
-=======
-
-
-	async setSnippetsFromFileOrFolder(filePath: string) {
-		this.snippets = [];
-
-		const fileOrFolder = this.app.vault.getAbstractFileByPath(filePath);
-
-		if (fileOrFolder instanceof TFolder) {
-			this.setSnippetFromFolderRec(fileOrFolder as TFolder);
-			// Sorting needs to happen after all the snippet files have been parsed
-			this.sortSnippets(this.snippets);
-		} else {
-			const content = await this.app.vault.cachedRead(fileOrFolder as TFile);
-			this.setSnippets(content);
-		}
-	}
-
-	async setSnippetFromFolderRec(folder: TFolder) {
-		for (const fileOrFolder of folder.children) {
-			if (fileOrFolder instanceof TFile) {
-
-				const content = await this.app.vault.cachedRead(fileOrFolder as TFile);
-
-				try {
-					this.appendSnippets(content);
-				}
-				catch (e) {
-					console.log(`Failed to load snippet file: ${fileOrFolder.path}`);
-					new Notice(`Failed to load snippet file ${fileOrFolder.name}`);
-				};
-
-			} else {
-
-				this.setSnippetFromFolderRec(fileOrFolder as TFolder);
-			}
-		}
-	}
-
-
-	appendSnippets(snippetsStr: string) {
-		const snippets = parse(snippetsStr);
-
-		if (!this.validateSnippets(snippets)) throw "Invalid snippet format.";
-
-		for (const s of snippets) {
-			this.snippets.push(s);
-		}
-	}
-
-	setSnippets(snippetsStr:string) {
-		const snippets = parse(snippetsStr);
-
-		if (!this.validateSnippets(snippets)) throw "Invalid snippet format.";
-
-		this.sortSnippets(snippets);
-
->>>>>>> cf9143ff
 		this.snippets = snippets;
 	}
 
