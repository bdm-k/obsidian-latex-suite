--- conflicted
+++ resolved
@@ -19,12 +19,8 @@
 
 import { LatexSuiteCMSettings } from "./settings/settings";
 import { colorPairedBracketsPluginLowestPrec, highlightCursorBracketsPlugin } from "./editor_extensions/highlight_brackets";
-<<<<<<< HEAD
 import { cursorTooltipBaseTheme, cursorTooltipField, handleMathTooltip } from "./editor_extensions/math_tooltip";
-=======
-import { cursorTooltipBaseTheme, cursorTooltipField } from "./editor_extensions/math_tooltip";
 import { isComposing } from "./utils/editor_utils";
->>>>>>> aad8adfc
 
 export const handleUpdate = (update: ViewUpdate) => {
 	// The math tooltip handler is driven by view updates because it utilizes
